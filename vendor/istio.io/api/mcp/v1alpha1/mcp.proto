// Copyright 2018 Istio Authors
//
//   Licensed under the Apache License, Version 2.0 (the "License");
//   you may not use this file except in compliance with the License.
//   You may obtain a copy of the License at
//
//       http://www.apache.org/licenses/LICENSE-2.0
//
//   Unless required by applicable law or agreed to in writing, software
//   distributed under the License is distributed on an "AS IS" BASIS,
//   WITHOUT WARRANTIES OR CONDITIONS OF ANY KIND, either express or implied.
//   See the License for the specific language governing permissions and
//   limitations under the License.

syntax = "proto3";

package istio.mcp.v1alpha1;

import "google/rpc/status.proto";
import "gogoproto/gogo.proto";
import "mcp/v1alpha1/resource.proto";

option go_package="istio.io/api/mcp/v1alpha1";
option (gogoproto.equal_all) = true;

// Identifies a specific MCP sink node instance. The node identifier is
// presented to the resource source, which may use this identifier
// to distinguish per sink configuration for serving. This
// information is not authoritative. Authoritative identity should come
// from the underlying transport layer (e.g. rpc credentials).
message SinkNode {
  // An opaque identifier for the MCP node.
  string id = 1;

  // Opaque annotations extending the node identifier.
  map<string,string> annotations = 2;
}

// A MeshConfigRequest requests a set of versioned resources of the
// same type for a given client.
message MeshConfigRequest {
  // The version_info provided in the request messages will be the
  // version_info received with the most recent successfully processed
  // response or empty on the first request. It is expected that no
  // new request is sent after a response is received until the client
  // instance is ready to ACK/NACK the new configuration. ACK/NACK
  // takes place by returning the new API config version as applied or
  // the previous API config version respectively. Each type_url (see
  // below) has an independent version associated with it.
  string version_info = 1;

  // The sink node making the request.
  SinkNode sink_node = 2;

  // Type of the resource that is being requested, e.g.
  // "type.googleapis.com/istio.io.networking.v1alpha3.VirtualService".
  string type_url = 3;

  // The nonce corresponding to MeshConfigResponse being
  // ACK/NACKed. See above discussion on version_info and the
  // MeshConfigResponse nonce comment. This may be empty if no nonce is
  // available, e.g. at startup.
  string response_nonce = 4;

  // This is populated when the previous MeshConfigResponse failed to
  // update configuration. The *message* field in *error_details*
  // provides the client internal exception related to the failure. It
  // is only intended for consumption during manual debugging, the
  // string provided is not guaranteed to be stable across client
  // versions.
  google.rpc.Status error_detail = 5;
}

// A MeshConfigResponse delivers a set of versioned resources of the
// same type in response to a MeshConfigRequest.
message MeshConfigResponse {
  // The version of the response data.
  string version_info = 1;

  // The response resources wrapped in the common MCP *Resource*
  // message.
  repeated Resource resources = 2 [(gogoproto.nullable) = false];

  // Type URL for resources wrapped in the provided resources(s). This
  // must be consistent with the type_url in the wrapper messages if
  // resources is non-empty.
  string type_url = 3;

  // The nonce provides a way to explicitly ack a specific
  // MeshConfigResponse in a following MeshConfigRequest. Additional
  // messages may have been sent by client to the management server for
  // the previous version on the stream prior to this
  // MeshConfigResponse, that were unprocessed at response send
  // time. The nonce allows the management server to ignore any
  // further MeshConfigRequests for the previous version until a
  // MeshConfigRequest bearing the nonce.
  string nonce = 4;
}

// IncrementalMeshConfigRequest are be sent in 2 situations:
//
//   1. Initial message in a MCP bidirectional gRPC stream.
//
//   2. As a ACK or NACK response to a previous IncrementalMeshConfigResponse.
//      In this case the response_nonce is set to the nonce value in the Response.
//      ACK or NACK is determined by the absence or presence of error_detail.
message IncrementalMeshConfigRequest {
  // The sink node making the request.
  SinkNode sink_node = 1;

  // Type of the resource that is being requested, e.g.
  // "type.googleapis.com/istio.io.networking.v1alpha3.VirtualService".
  string type_url = 2;


  // When the IncrementalMeshConfigRequest is the first in a stream,
  // the initial_resource_versions must be populated. Otherwise,
  // initial_resource_versions must be omitted. The keys are the
  // resources names of the MCP resources known to the MCP client. The
  // values in the map are the associated resource level version info.
  map<string, string> initial_resource_versions = 3;

  // When the IncrementalMeshConfigRequest is a ACK or NACK message in response
  // to a previous IncrementalMeshConfigResponse, the response_nonce must be the
  // nonce in the IncrementalMeshConfigResponse.
  // Otherwise response_nonce must be omitted.
  string response_nonce = 4;

  // This is populated when the previous IncrementalMeshConfigResponses
  // failed to update configuration. The *message* field in *error_details*
  // provides the client internal exception related to the failure.
  google.rpc.Status error_detail = 5;
}

// IncrementalMeshConfigResponses do not need to include a full
// snapshot of the tracked resources. Instead they are a diff to the
// state of a MCP client. Per resource versions allow servers and
// clients to track state at the resource granularity. An MCP
// incremental session is always in the context of a gRPC
// bidirectional stream. This allows the MCP server to keep track of
// the state of MCP clients connected to it.
//
// In Incremental MCP the nonce field is required and used to pair
// IncrementalMeshConfigResponse to an IncrementalMeshConfigRequest
// ACK or NACK.  Optionally, a response message level
// system_version_info is present for debugging purposes only.
message IncrementalMeshConfigResponse {
  // The version of the response data (used for debugging).
  string system_version_info = 1;

  // The response resources wrapped in the common MCP *Resource*
  // message. These are typed resources that match the type url in the
  // IncrementalMeshConfigRequest.
  repeated Resource resources = 2 [(gogoproto.nullable) = false];

  // Resources names of resources that have be deleted and to be
  // removed from the MCP Client.  Removed resources for missing
  // resources can be ignored.
  repeated string removed_resources = 3;

  // The nonce provides a way for IncrementalMeshConfigRequests to
  // uniquely reference an IncrementalMeshConfigResponse. The nonce is
  // required.
  string nonce = 4;
}

// The aggregated mesh configuration services allow a single
// management server, via a single gRPC stream, to deliver all API
// updates.
service AggregatedMeshConfigService {
  // StreamAggregatedResources provides the ability to carefully
  // sequence updates across multiple resource types. A single stream
  // is used with multiple independent MeshConfigRequest /
  // MeshConfigResponses sequences multiplexed via the type URL.
  rpc StreamAggregatedResources(stream MeshConfigRequest)
      returns (stream MeshConfigResponse) {
  }

  // IncrementalAggregatedResources provides the ability to incrementally
  // update the resources on the client. This supports the goal of
  // scalability of MCP resources.
  rpc IncrementalAggregatedResources(stream IncrementalMeshConfigRequest)
      returns (stream IncrementalMeshConfigResponse) {
  }
}

// A RequestResource can be sent in two situations:
//
// Initial message in an MCP bidirectional change stream
// as an ACK or NACK response to a previous Resources. In
// this case the response_nonce is set to the nonce value
// in the Resources. ACK/NACK is determined by the presence
// of error_detail.
//
// * ACK  (nonce!="",error_details==nil)
// * NACK (nonce!="",error_details!=nil)
// * New/Update request (nonce=="",error_details ignored)
//
message RequestResources {
  // The sink node making the request.
  SinkNode sink_node = 1;

  // Type of resource collection that is being requested, e.g.
  //
  // istio/networking/v1alpha3/VirtualService
  // k8s/<apiVersion>/<kind>
  string collection = 2;

  // When the RequestResources is the first in a stream, the initial_resource_versions must
  // be populated. Otherwise, initial_resource_versions must be omitted. The keys are the
  // resources names of the MCP resources known to the MCP client. The values in the map
  // are the associated resource level version info.
  map<string, string> initial_resource_versions = 3;

  // When the RequestResources is an ACK or NACK message in response to a previous RequestResources,
  // the response_nonce must be the nonce in the RequestResources. Otherwise response_nonce must
  // be omitted.
  string response_nonce = 4;

  // This is populated when the previously received resources could not be applied
  // The *message* field in *error_details* provides the source internal error
  // related to the failure.
  google.rpc.Status error_detail = 5;
<<<<<<< HEAD
=======

  // Request an incremental update for the specified collection. The source may choose to
  // honor this request or ignore and and provide a full-state update in the corresponding
  // `Resource` response.
  bool incremental = 6;
>>>>>>> a2584b02
}

// Resources do not need to include a full snapshot of the tracked
// resources. Instead they are a diff to the state of a MCP client.
// Per resource versions allow sources and sinks to track state at
// the resource granularity. An MCP incremental session is always
// in the context of a gRPC bidirectional stream. This allows the
// MCP source to keep track of the state of MCP sink connected to
// it.
//
// In Incremental MCP the nonce field is required and used to pair
// Resources to an RequestResources ACK or NACK.
message Resources {
  // The version of the response data (used for debugging).
  string system_version_info = 1;

  // Type of resource collection that is being requested, e.g.
  //
  // istio/networking/v1alpha3/VirtualService
  // k8s/<apiVersion>/<kind>
  string collection = 2;

  // The response resources wrapped in the common MCP *Resource* message.
  // These are typed resources that match the type url in the
  // RequestResources message.
<<<<<<< HEAD
=======
  //
  // When `incremental` is true, this contains an array of resources to add/update
  // for the specified collection. This modifies the existing collection at the sink
  //
  // When `incremental` is false, this contains the full set of resources for the
  // specified collection. This replaces any previously delivered resources.
>>>>>>> a2584b02
  repeated Resource resources = 3 [(gogoproto.nullable) = false];

  // Names of resources that have been deleted and to be
  // removed from the MCP sink node. Removed resources for missing
  // resources can be ignored.
<<<<<<< HEAD
=======
  //
  // When `incremental` is true, this contains an array of resource names to remove
  // for the specified collection. This modifies the existing resource collection at
  // the sink.
  //
  // When `incremental` is false, this field should be ignored.
>>>>>>> a2584b02
  repeated string removed_resources = 4;

  // Required. The nonce provides a way for RequestChange to uniquely
  // reference a RequestResources.
  string nonce = 5;
<<<<<<< HEAD
=======

  // This resource response is an incremental update. The source should only send
  // incremental updates if the sink requested them.
  bool incremental = 6;
>>>>>>> a2584b02
}

// ResourceSource and ResourceSink services are semantically
// equivalent with regards to the message exchange. The only meaningful
// difference is who initiates the connection and opens the stream. The
// following high-level overview applies to both service variants.
//
// After the connection and streams have been established, the sink sends
// a RequestResource messages to request the initial set of resources. The
// source sends a Resource message when new resources are available for the
// requested type. In response, the sink sends another RequestResource
// to ACK/NACK the received resources and request the next set of resources.

// Service where the sink is the gRPC client. The sink is responsible for
// initiating connections and opening streams.
service ResourceSource {
  // The sink, acting as gRPC client, establishes a new resource stream
  // with the source. The sink sends RequestResources message to
  // and receives Resources messages from the source.
  rpc EstablishResourceStream(stream RequestResources) returns (stream Resources) {}
}

// Service where the source is the gRPC client. The source is responsible for
// initiating connections and opening streams.
service ResourceSink {
  // The source, acting as gRPC client, establishes a new resource stream
  // with the sink. The sink sends RequestResources message to and
  // receives Resources messages from the source.
  rpc EstablishResourceStream(stream Resources) returns (stream RequestResources) {}
}<|MERGE_RESOLUTION|>--- conflicted
+++ resolved
@@ -221,14 +221,11 @@
   // The *message* field in *error_details* provides the source internal error
   // related to the failure.
   google.rpc.Status error_detail = 5;
-<<<<<<< HEAD
-=======
 
   // Request an incremental update for the specified collection. The source may choose to
   // honor this request or ignore and and provide a full-state update in the corresponding
   // `Resource` response.
   bool incremental = 6;
->>>>>>> a2584b02
 }
 
 // Resources do not need to include a full snapshot of the tracked
@@ -254,41 +251,32 @@
   // The response resources wrapped in the common MCP *Resource* message.
   // These are typed resources that match the type url in the
   // RequestResources message.
-<<<<<<< HEAD
-=======
   //
   // When `incremental` is true, this contains an array of resources to add/update
   // for the specified collection. This modifies the existing collection at the sink
   //
   // When `incremental` is false, this contains the full set of resources for the
   // specified collection. This replaces any previously delivered resources.
->>>>>>> a2584b02
   repeated Resource resources = 3 [(gogoproto.nullable) = false];
 
   // Names of resources that have been deleted and to be
   // removed from the MCP sink node. Removed resources for missing
   // resources can be ignored.
-<<<<<<< HEAD
-=======
   //
   // When `incremental` is true, this contains an array of resource names to remove
   // for the specified collection. This modifies the existing resource collection at
   // the sink.
   //
   // When `incremental` is false, this field should be ignored.
->>>>>>> a2584b02
   repeated string removed_resources = 4;
 
   // Required. The nonce provides a way for RequestChange to uniquely
   // reference a RequestResources.
   string nonce = 5;
-<<<<<<< HEAD
-=======
 
   // This resource response is an incremental update. The source should only send
   // incremental updates if the sink requested them.
   bool incremental = 6;
->>>>>>> a2584b02
 }
 
 // ResourceSource and ResourceSink services are semantically
